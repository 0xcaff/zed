--- conflicted
+++ resolved
@@ -43,11 +43,8 @@
     ) -> Result<Box<dyn Window>>;
     fn prompt_for_paths(&self, options: PathPromptOptions) -> Option<Vec<PathBuf>>;
     fn fonts(&self) -> Arc<dyn FontSystem>;
-<<<<<<< HEAD
     fn quit(&self);
-=======
     fn copy(&self, text: &str);
->>>>>>> 07b8a105
 }
 
 pub trait Dispatcher: Send + Sync {
